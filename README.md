--- conflicted
+++ resolved
@@ -42,7 +42,6 @@
 - Be a means to fetch your bookmarks without needing Twitter's developer API
 - Fetch bookmarks using a means as reliable and sturdy as possible (rather, this tool should work on its own for as long as possible, without needing to make breaking changes)
 
-<<<<<<< HEAD
 <a name="missing"></a>
 # What's missing
 
@@ -50,13 +49,6 @@
 - Command line argument to begin fetching bookmarks from the top, instead of continuing from the last fetched tweet
 - Not all functionality has tests written
 - Anything else mentioned in TODO comments
-=======
-<a name="how-it-works"></a>
-# How it works
-At the moment, Twitter offers no means through their current developer API enabling you to fetch your bookmarks. However, there's a means to do so through an API endpoint the bookmarks page references (see below). I'm aware [their team is working on it](https://twittercommunity.com/t/twitter-bookmarks-not-accessible-via-the-api/142160), though.
-
-1. To leverage this API endpoint, you'll need to login on Twitter's site, which this application will do on your behalf via a headless browser ([playwright](https://playwright.dev/)). If Twitter prompts you for a code to log in (either because you have 2FA turned on or because they suspect a "suspicious" login), you'll then be prompted for your authentication code. 
->>>>>>> f8152579
 
 <a name="how-it-works"></a>
 # How it works
@@ -64,7 +56,7 @@
 
 `https://twitter.com/i/api/graphql/$QUERY_ID/$OPERATION_NAME?variables=$QUERY_PARAMETERS`
 
-For fetching bookmarks, `$OPERATION_NAME` will be `'Bookmarks'`. Both `$QUERY_ID` and `$OPERATION_NAME` are referenced in a specific object (below) inside a script loaded on the bookmarks page called `main.XXXXXXXXX.js`. These variables in the URL path are required to make successful calls to the API. Because playwright is able to listen for any network calls matching this pattern, we're able to avoid hunting for the necessary info in this script file.
+For fetching bookmarks, `$OPERATION_NAME` will be `'Bookmarks'`. Both `$QUERY_ID` and `$OPERATION_NAME` are referenced in a specific object (below) inside a script loaded on the bookmarks page called `main.XXXXXXXXX.js`. These variables in the URL path are required to make successful calls to the API. Because playwright can listen for any network calls matching this URL pattern, we're able to avoid hunting for the necessary info in this script file.
 
 ```javascript
 {queryId:"$QUERY_ID",operationName:"Bookmarks",operationType:"query"}
@@ -74,35 +66,16 @@
 
 There are certain request headers the API seems to expect (i.e. an authorization token), which is the sole reason why the step of logging you in with a browser is necessary for the app to fetch data from this endpoint.
 
-<<<<<<< HEAD
-A successful response returns the most recent bookmarks (the same ones you see when you first load the bookmarks page), as well as a cursor (string), a marker to begin fetching the next set of bookmarks from. The most recent bookmarks from that first response will be saved, if the application doesn't have a cursor to fetch the next set of bookmarks from (which is the case if you're running it for the first time). This cursor also enables the application to resume fetching bookmarks from the last successful point in case an error is encountered, or if you decide to stop.
-=======
-A successful response returns the most recent bookmarks you've saved to your account. Also present in the response is a cursor (string), a marker necessary to fetch the next page of bookmarks. The most recent bookmarks from this initial response will be saved if the application doesn't have a cursor to fetch the next set of bookmarks from (most likely the case if you're running it for the first time). This cursor also enables the application to resume fetching bookmarks from the last successful attempt in case of an error, or if you decide to stop.
-
-3. Using said response, [superagent](https://visionmedia.github.io/superagent/) then makes subsequent requests to the API URL, and fetches as many bookmarks as possible. An intentional delay of 300ms is added in between these subsequent responses to pretend like a human is scrolling through the bookmarks page; an option to change/remove that delay will be added later. Upon each successful response, the bookmarks and the next cursor are saved to the database. 
+A successful response returns the most recent bookmarks (the same ones you see when you first load the bookmarks page), as well as a cursor. The cursor is a marker to begin fetching the next set of bookmarks from. The most recent bookmarks from that first response will be saved, if the application doesn't have a cursor to fetch the next set of bookmarks from (which is the case if you're running it for the first time). This cursor also enables the application to resume fetching bookmarks from the last successful point in case an error is encountered, or if you decide to stop.
+
+2. Using said response, [superagent](https://visionmedia.github.io/superagent/) then makes subsequent requests to the API URL, and fetches as many bookmarks as possible. An intentional delay of 300ms is added in between these subsequent responses to pretend like a human is scrolling through the bookmarks page; an option to change/remove that delay will be added later. Upon each successful response, the bookmarks and the next cursor are saved to the database.
 
 There will be an option later to let you set the cursor yourself, or begin fetching bookmarks from the beginning.
-
-
-<a name="important"></a>
-# IMPORTANT
->>>>>>> f8152579
-
-3. Using said response, [superagent](https://visionmedia.github.io/superagent/) then makes subsequent requests to the API URL, and fetches as many bookmarks as possible. An intentional delay of 300ms is added in between these subsequent responses to pretend like a human is scrolling through the bookmarks page. Upon each successful response, the bookmarks and the next cursor are saved to the database.
-
-<a name="how-to-use"></a>
-# How to use
 
 <a name="requirements"></a>
 ## Requirements
-
-<<<<<<< HEAD
 I've only run this on the following node and npm versions, on Windows 10 with WSL2 running Ubuntu.
 There's a chance it may run on earlier versions, but I haven't tested this.
-=======
-I've only run this on the following node and npm versions, on Windows 10 with WSL2 running Ubuntu. 
-There's a chance it may run on earlier node/npm versions, but I haven't tested this.
->>>>>>> f8152579
 
 * `node` >= 14.x
 * `npm` >= 7.x
@@ -232,11 +205,7 @@
 
 Definitions for the database schema for bookmarked tweets and their authors can be found in [tweets-db.ts](./src/client/tweets-db.ts).
 
-<<<<<<< HEAD
 TypeScript interfaces for bookmarked tweets and their authors can be found in [twitter.ts](./src/constants/twitter.ts). The interfaces were written based off successful responses from the bookmarks API endpoint in Chrome DevTools and making speculations.
-=======
-TypeScript interfaces for bookmarked tweets and their authors are in [twitter.ts](./src/constants/twitter.ts). The interfaces are based off successful responses from the bookmarks API endpoint in Chrome DevTools and making (hopefully good) speculations.
->>>>>>> f8152579
 
 [Sequelize](https://sequelize.org/) is used to maintain the database schema, as well as save and retrieve bookmarked tweets, their respective authors, and the cursor to fetch the next set of bookmarks from.
 
